mod components;
pub mod constraints;

use crate::world::components::{Acceleration, Mass, Position, SubjectToPhysic, Velocity};
use crate::world::constraints::{
    AnchorConstraint, Constraint, ConstraintWidget, DistanceConstraint, PlaneConstraint,
    PulleyConstraint,
};
use hecs::{Entity, World};
use nalgebra::{DMatrix, DVector, Vector2};
use std::time::{Duration, Instant};
#[derive(Clone, Copy, PartialEq, Eq, Hash, Debug)]
pub enum Solver {
    FirstOrder,
    SecondOrder,
    FirstOrderWithPrepass,
    HybridV2,
    HybridV3,
    HybridV3cgm,
    HybridV4,
    Pbd,
    HybridV3Pbd,
}

impl Solver {
<<<<<<< HEAD
    pub const LIST: [Solver; 7] = [
=======
    pub const LIST: [Solver; 8] = [
>>>>>>> 5d9644e8
        Solver::FirstOrder,
        Solver::SecondOrder,
        Solver::FirstOrderWithPrepass,
        Solver::HybridV2,
        Solver::HybridV3,
        Solver::HybridV3cgm,
        Solver::HybridV4,
        Solver::Pbd,
        Solver::HybridV3Pbd,
    ];
}
pub struct GameContent {
    pub world: World,
    physic_index_to_entity: Vec<Entity>,
    constraints: Vec<Box<dyn Constraint>>,
    applied_correction: DVector<f32>,
    gravity: Vector2<f32>,
    time_step: f32,
    age: u32,
    calculation_time: Duration,
    violation_mean: f32,
    pub solver: Solver,
}

impl GameContent {
    pub fn empty(time_step: f32) -> Self {
        Self {
            world: World::new(),
            constraints: Vec::new(),
            physic_index_to_entity: Vec::new(),
            gravity: Vector2::new(0.0, -9.81),
            applied_correction: DVector::zeros(0),
            time_step,
            age: 0,
            calculation_time: Duration::from_millis(0),
            violation_mean: 0.0,
            solver: Solver::HybridV3,
        }
    }

    pub fn clear(&mut self) {
        self.world.clear();
        self.physic_index_to_entity.clear();
        self.constraints.clear();
        self.age = 0;
    }

    pub fn add_body(&mut self, pos: Vector2<f32>, velocity: Vector2<f32>, mass: f32) -> Entity {
        self.world.spawn((
            Position {
                actual: pos,
                last_tick: pos - velocity * self.time_step,
            },
            Velocity(velocity),
            Acceleration(Vector2::new(0.0, 0.0)),
            SubjectToPhysic(0), // dummy value, this need to be updated in the build index system
            Mass {
                mass,
                inv_mass: mass.recip(),
            },
        ))
    }

    pub fn add_constraint(&mut self, constraint: impl Constraint + 'static) {
        self.constraints.push(Box::new(constraint));
    }

    pub fn simple(&mut self) {
        self.clear();
        self.gravity = Vector2::new(0.0, -9.81);
        let body = self.add_body(Vector2::new(1.0, 0.0), Vector2::new(0.0, 12.0), 1.0);
        self.add_constraint(AnchorConstraint {
            body,
            anchor: Vector2::new(0.0, 0.0),
            distance: 1.0,
        });
    }

    pub fn double(&mut self) {
        self.clear();
        self.gravity = Vector2::new(0.0, -9.81);
        let body1 = self.add_body(Vector2::new(1.0, 0.0), Vector2::new(0.0, 0.0), 1.0);
        let body2 = self.add_body(Vector2::new(1.0, 1.0), Vector2::new(-0.0, 0.0), 1.0);
        self.add_constraint(DistanceConstraint {
            body_a: body1,
            body_b: body2,
            distance: 1.0,
        });
        self.add_constraint(AnchorConstraint {
            body: body1,
            anchor: Vector2::new(0.0, 0.0),
            distance: 1.0,
        });
    }

    pub fn triple(&mut self) {
        self.clear();
        self.gravity = Vector2::new(0.0, -9.81);
        let body1 = self.add_body(Vector2::new(1.0, 0.0), Vector2::new(0.0, 0.0), 1.0);
        let body2 = self.add_body(Vector2::new(1.0, 1.0), Vector2::new(-0.0, 0.0), 1.0);
        let body3 = self.add_body(Vector2::new(2.0, 1.0), Vector2::new(-0.0, 0.0), 1.0);
        self.add_constraint(DistanceConstraint {
            body_a: body1,
            body_b: body2,
            distance: 1.0,
        });
        self.add_constraint(DistanceConstraint {
            body_a: body2,
            body_b: body3,
            distance: 1.0,
        });
        self.add_constraint(AnchorConstraint {
            body: body1,
            anchor: Vector2::new(0.0, 0.0),
            distance: 1.0,
        });
    }

    pub fn rope(&mut self) {
        self.clear();
        self.gravity = Vector2::new(0.0, -9.81);
        let mut last_body = None;
        for i in 0..20 {
            let body = self.add_body(
                Vector2::new(i as f32 * 0.25 - 5.0, 0.0),
                Vector2::new(0.0, 4.0),
                0.1,
            );
            if let Some(last_body) = last_body {
                self.add_constraint(DistanceConstraint {
                    body_a: last_body,
                    body_b: body,
                    distance: 0.25,
                });
            }
            last_body = Some(body);
        }
        if let Some(last_body) = last_body {
            self.add_constraint(AnchorConstraint {
                body: last_body,
                anchor: Vector2::new(0.0, 0.0),
                distance: 0.25,
            });
        }
    }

    pub fn rail(&mut self) {
        self.clear();
        self.gravity = Vector2::new(0.0, -9.81);
        let body1 = self.add_body(Vector2::new(-1.0, 1.0), Vector2::new(-1.0, 1.0), 1.0);
        let body2 = self.add_body(Vector2::new(1.0, 1.0), Vector2::new(0.0, 0.0), 1.0);
        self.add_constraint(DistanceConstraint {
            body_a: body1,
            body_b: body2,
            distance: 2.0,
        });
        let body3 = self.add_body(Vector2::new(0.0, 1.0), Vector2::new(0.0, 0.0), 1.0);
        self.add_constraint(PlaneConstraint::new(
            body1,
            Vector2::new(1.0, 1.0),
            Vector2::new(-1.0, 1.0),
        ));
        self.add_constraint(PlaneConstraint::new(
            body2,
            Vector2::new(-1.0, 1.0),
            Vector2::new(1.0, 1.0),
        ));
        self.add_constraint(DistanceConstraint {
            body_a: body1,
            body_b: body3,
            distance: 1.0,
        })
    }

    pub fn structure(&mut self) {
        self.clear();
        self.gravity = Vector2::new(0.0, -9.81);
        let b1 = self.add_body(Vector2::new(1.0, 0.0), Vector2::new(0.0, 0.0), 1.0);
        let b2 = self.add_body(Vector2::new(1.25, 0.25), Vector2::new(0.0, 0.0), 1.0);
        let b3 = self.add_body(Vector2::new(1.5, 0.0), Vector2::new(0.0, 0.0), 1.0);
        let b4 = self.add_body(Vector2::new(1.25, -0.25), Vector2::new(0.0, 0.0), 1.0);
        let r2 = 2.0f32.sqrt() * 0.25;
        self.add_constraint(AnchorConstraint {
            body: b2,
            anchor: Vector2::new(0.0, 0.5),
            distance: (Vector2::new(1.0f32, 0.0) - Vector2::new(0.0, 0.5)).norm(),
        });
        self.add_constraint(DistanceConstraint {
            body_a: b1,
            body_b: b2,
            distance: r2,
        });
        self.add_constraint(DistanceConstraint {
            body_a: b2,
            body_b: b3,
            distance: r2,
        });
        self.add_constraint(DistanceConstraint {
            body_a: b3,
            body_b: b4,
            distance: r2,
        });
        self.add_constraint(DistanceConstraint {
            body_a: b4,
            body_b: b1,
            distance: r2,
        });
        self.add_constraint(DistanceConstraint {
            body_a: b1,
            body_b: b3,
            distance: 1.0,
        });
    }

    pub fn pulley(&mut self) {
        self.clear();
        self.gravity = Vector2::new(0.0, -9.81);
        let b1 = self.add_body(Vector2::new(-1.0, 0.0), Vector2::new(5.0, 0.0), 1.0);
        let b2 = self.add_body(Vector2::new(1.0, 0.0), Vector2::new(-1.0, 0.0), 1.0);
        self.add_constraint(PulleyConstraint {
            body_a: b1,
            body_b: b2,
            anchor_a: Vector2::new(-1.0, 1.0),
            anchor_b: Vector2::new(1.0, 1.0),
            distance: 2.0,
        });
    }

    pub fn pulley_and_rail(&mut self) {
        self.clear();
        self.gravity = Vector2::new(0.0, -9.8);
        let b1 = self.add_body(Vector2::new(-5.0, 0.0), Vector2::new(0.0, 0.0), 1.0);
        let b2 = self.add_body(Vector2::new(1.0, 0.0), Vector2::new(5.0, 0.0), 2.0);
        self.add_constraint(PlaneConstraint::new(
            b1,
            Vector2::new(0.0, 1.0),
            Vector2::new(0.0, 0.0),
        ));
        self.add_constraint(PulleyConstraint {
            body_a: b1,
            body_b: b2,
            anchor_a: Vector2::new(-1.0, 3.0),
            anchor_b: Vector2::new(1.0, 1.0),
            distance: 6.0,
        });
    }

    fn add_triangle_strip(&mut self, entities: &[Entity]) {
        let view = self.world.view::<&Position>();

        let distance = |a, b| {
            let a = view.get(a).unwrap();
            let b = view.get(b).unwrap();
            (a.actual - b.actual).norm()
        };

        let mut add_constraint = |a| {
            self.constraints.push(Box::new(a));
        };

        if entities.len() < 2 {
            return;
        };
        add_constraint(DistanceConstraint {
            body_a: entities[0],
            body_b: entities[1],
            distance: distance(entities[0], entities[1]),
        });
        for trio in entities.windows(3) {
            let (duo, [a]) = trio.split_at(2) else {
                return;
            };
            for b in duo {
                add_constraint(DistanceConstraint {
                    body_a: *a,
                    body_b: *b,
                    distance: distance(*a, *b),
                });
            }
        }
    }

    pub fn bridge(&mut self) {
        self.clear();
        self.gravity = Vector2::new(0.0, -9.8);
        let bodies = [
            self.add_body(Vector2::new(-1.5, 0.0), Vector2::new(0.0, 0.0), 1.0),
            self.add_body(Vector2::new(-1.0, 0.0), Vector2::new(0.0, 0.0), 1.0),
            self.add_body(Vector2::new(-1.0, 0.5), Vector2::new(0.0, 0.0), 1.0),
            self.add_body(Vector2::new(-0.5, 0.0), Vector2::new(0.0, 0.0), 1.0),
            self.add_body(Vector2::new(-0.5, 0.5), Vector2::new(0.0, 0.0), 1.0),
            self.add_body(Vector2::new(-0.0, 0.0), Vector2::new(0.0, 0.0), 1.0),
            self.add_body(Vector2::new(-0.0, 0.5), Vector2::new(0.0, 0.0), 1.0),
            self.add_body(Vector2::new(0.5, 0.0), Vector2::new(0.0, 0.0), 1.0),
            self.add_body(Vector2::new(0.5, 0.5), Vector2::new(0.0, 0.0), 1.0),
            self.add_body(Vector2::new(1.0, 0.0), Vector2::new(0.0, 0.0), 1.0),
            self.add_body(Vector2::new(1.0, 0.5), Vector2::new(0.0, 0.0), 1.0),
            self.add_body(Vector2::new(1.5, 0.0), Vector2::new(0.0, 0.0), 1.0),
        ];
        let load = self.add_body(Vector2::new(0.0, 1.0), Vector2::new(0.01, 0.0), 10.0);
        self.add_constraint(DistanceConstraint {
            body_a: bodies[5],
            body_b: load,
            distance: 1.0,
        });
        self.add_triangle_strip(&bodies);
        self.add_constraint(AnchorConstraint {
            body: bodies[0],
            anchor: Vector2::new(-1.5, 1.0),
            distance: 1.0,
        });
        self.add_constraint(AnchorConstraint {
            body: bodies[11],
            anchor: Vector2::new(1.5, 1.0),
            distance: 1.0,
        });
    }

    /// update all indices for all the bodies... this theoretically be lazy, but exact solver are slow anyway
    fn update_solver_index(&mut self) {
        let mut query = self
            .world
            .query::<&mut SubjectToPhysic>()
            .with::<(&Position, &Velocity, &Mass)>();
        let iter = query.into_iter();
        self.physic_index_to_entity.clear();
        self.physic_index_to_entity.reserve(iter.len());
        for (i, (entity, index)) in iter.enumerate() {
            *index = SubjectToPhysic(i);
            self.physic_index_to_entity.push(entity)
        }
        self.applied_correction = DVector::zeros(self.constraints.len());
    }

    /// q_dot is the combined velocity of all bodies
    fn q_dot_vector(&self) -> DVector<f32> {
        let mut query = self.world.query::<&Velocity>();
        let view = query.view();
        let size = self.physic_index_to_entity.len() * 2;
        DVector::from_iterator(
            size,
            self.physic_index_to_entity
                .iter()
                .cloned()
                .flat_map(|e| view.get(e).unwrap().as_slice().iter().cloned()),
        )
    }

    fn j_matrix(&self) -> DMatrix<f32> {
        let mut query = self.world.query::<(&Position, &SubjectToPhysic)>();
        let len = query.iter().len();
        let view = query.view();
        let mut j = DMatrix::zeros(self.constraints.len(), len * 2);
        let row_iter = j.row_iter_mut();
        let constraint_iter = self.constraints.iter();
        for (row, constraint) in row_iter.zip(constraint_iter) {
            constraint.build_j_row(&view, row);
        }
        j
    }

    fn inv_mass_matrix(&self) -> DMatrix<f32> {
        let mut query = self.world.query::<&Mass>();
        let view = query.view();
        let size = self.physic_index_to_entity.len() * 2;
        let mut iter = self.physic_index_to_entity.iter().cloned().flat_map(|e| {
            let mass = view.get(e).unwrap();
            [mass.inv_mass, mass.inv_mass].into_iter()
        });
        DMatrix::from_fn(
            size,
            size,
            |i, j| {
                if i == j { iter.next().unwrap() } else { 0.0 }
            },
        )
    }

    fn force_vector(&self) -> DVector<f32> {
        let mut query = self.world.query::<&Mass>();
        let view = query.view();
        let size = self.physic_index_to_entity.len() * 2;
        let iter = self.physic_index_to_entity.iter().cloned().flat_map(|e| {
            let mass = view.get(e).unwrap();
            let gravity = self.gravity * mass.mass;
            [gravity.x, gravity.y].into_iter()
        });
        DVector::from_iterator(size, iter)
    }

    fn j_dot_q_dot(&self) -> DVector<f32> {
        let mut query = self.world.query::<(&Position, &Velocity)>();
        let view = query.view();
        DVector::from_iterator(
            self.constraints.len(),
            self.constraints
                .iter()
                .map(|c| c.compute_j_dot_q_dot(&view)),
        )
    }

    fn compute_ddot_q_dot_plus_j_dot_q_ddot(&self) -> DVector<f32> {
        for (_, (mass, acceleration)) in self.world.query::<(&Mass, &mut Acceleration)>().iter() {
            acceleration.0 = Vector2::new(0.0, -9.81) * mass.mass;
        }

        let mut query = self.world.query::<(&Position, &Velocity, &Acceleration)>();
        let view = query.view();
        DVector::from_iterator(
            self.constraints.len(),
            self.constraints
                .iter()
                .map(|c| c.compute_ddot_q_dot_plus_j_dot_q_ddot(&view)),
        )
    }

    fn c_dot_vector(&mut self) -> DVector<f32> {
        let mut query = self.world.query::<(&Position, &Velocity)>();
        let view = query.view();
        let len = self.constraints.len();
        DVector::from_iterator(
            len,
            self.constraints.iter().map(|c| c.evaluate_c_dot(&view)),
        )
    }

    fn c_vector(&mut self) -> DVector<f32> {
        let mut query = self.world.query::<&Position>();
        let view = query.view();
        let mut acc = 0.0;
        let len = self.constraints.len();
        let vec = DVector::from_iterator(
            len,
            self.constraints.iter().map(|c| {
                let c = c.evaluate_c(&view);
                acc += c.abs();
                c
            }),
        );
        self.violation_mean = acc / len as f32;
        vec
    }

    pub fn take_snapshot(&mut self) -> WorldSnapshot {
        let mut query = self.world.query::<(&Position, &Velocity, &Mass)>();
        let (kinetic_energy, potential_energy) = query
            .into_iter()
            .map(|(_, (pos, velocity, mass))| {
                let kinetic_energy = 0.5 * (1.0 / mass.inv_mass) * velocity.norm_squared();
                let potential_energy = -mass.mass * self.gravity.dot(pos);
                (kinetic_energy, potential_energy)
            })
            .fold((0.0, 0.0), |a, b| (a.0 + b.0, a.1 + b.1));

        let mut query = self.world.query::<&Position>();
        let view = query.view();
        let pos = self
            .physic_index_to_entity
            .iter()
            .cloned()
            .map(|e| view.get(e).unwrap().actual)
            .collect::<Vec<_>>();

        let mut query = self.world.query::<&SubjectToPhysic>();
        let view = query.view();
        let convertor = |e: Entity| view.get(e).unwrap().0;

        let widget_iter = self.constraints.iter().map(|c| c.widget(&convertor));
        let force_iter = self.applied_correction.iter().cloned();
        let links = widget_iter.zip(force_iter).collect();

        let r = WorldSnapshot {
            pos,
            links, // TODO: FIX constraint link
            kinetic_energy,
            potential_energy,
            date: self.age,
            violation_mean: self.violation_mean,
            calculation_time: self.calculation_time,
        };
        self.age += 1;
        r
    }

    pub fn solve(&mut self) {
        if self.physic_index_to_entity.is_empty() {
            self.update_solver_index()
        }
        let begin = Instant::now();
        match self.solver {
            Solver::FirstOrder => self.solve_1st_order(),
            Solver::SecondOrder => self.solve_2nd_order(),
            Solver::FirstOrderWithPrepass => self.solve_with_prepass(),
            Solver::HybridV2 => self.hybrid_v2(),
            Solver::HybridV3 => self.hybrid_v3(),
            Solver::HybridV3cgm => self.hydrid_v3_cgm(),
            Solver::HybridV4 => self.hybrid_v4(),
            Solver::Pbd => self.pdb(),
            Solver::HybridV3Pbd => self.hybrid_v3_pbd(),
        }
        self.calculation_time = begin.elapsed();
    }

    /// this solver is fine most of the time, but fail we enter a "too wrong" state, mainly where acceleration is too high and needs to be damped
    fn solve_1st_order(&mut self) {
        let inv_mass_matrix = self.inv_mass_matrix();
        let j = self.j_matrix();
        let jt = j.transpose();
        let k = &j * &inv_mass_matrix * &jt;

        for (_, velocity) in self.world.query::<&mut Velocity>().iter() {
            // euler integration
            velocity.0 += self.gravity * self.time_step;
        }

        // this velocity vector tends to violate the constraints
        let q_dot = self.q_dot_vector();

        let c = self.c_vector();

        let cholesky = k.cholesky().unwrap();
        let b = -j * q_dot - (0.0 / self.time_step) * c;
        let lambda = cholesky.solve(&b);
        self.applied_correction = &lambda / self.time_step;
        let applied_momentum = jt * &lambda;

        // correct the velocity
        for (i, (_, (pos, velocity, mass))) in self
            .world
            .query::<(&mut Position, &mut Velocity, &Mass)>()
            .iter()
            .enumerate()
        {
            let momentum = Vector2::new(applied_momentum[i * 2], applied_momentum[i * 2 + 1]);
            velocity.0 += momentum * mass.inv_mass;
            pos.actual += velocity.0 * self.time_step;
        }
    }

    /// this solver tends handle a bit better the case but is unable to maintain high rigidity such as the first order solver
    fn solve_2nd_order(&mut self) {
        // Here we are solving for JWJt * lambda = -J * M^-1 * F - J_dot_q_dot as described by Andrew Witkin
        let inv_mass_matrix = self.inv_mass_matrix();
        let j = self.j_matrix();
        let jt = j.transpose();
        let k = &j * &inv_mass_matrix * &jt;
        let force = self.force_vector();
        let j_w_q2dot = &j * &inv_mass_matrix * &force;
        let j_dot_q_dot = self.j_dot_q_dot();
        let c_dot = self.c_dot_vector();
        let c = self.c_vector();

        let cholesky = k.cholesky().unwrap();
        let b = -j_w_q2dot
            - j_dot_q_dot
            - (0.0 / self.time_step) * c_dot
            - (0.0 / (self.time_step * self.time_step)) * c;
        let lambda = cholesky.solve(&b);
        let applied_force = (jt * &lambda) + force;
        self.applied_correction = lambda; // this solver is working with force, so we got what we want

        //integrate velocity and position
        for (i, (_, (pos, velocity, mass))) in self
            .world
            .query::<(&mut Position, &mut Velocity, &Mass)>()
            .iter()
            .enumerate()
        {
            let acceleration =
                Vector2::new(applied_force[i * 2], applied_force[i * 2 + 1]) * mass.inv_mass;
            velocity.0 += acceleration * self.time_step;
            pos.actual +=
                velocity.0 * self.time_step + 0.5 * self.time_step * self.time_step * acceleration;
            // verlet integration is in appropriate here since approximation on the velocity vector is too dirty
        }
    }

    /// So, new guess, I'll preprocess applied forces via a second order solver, and then use the first order solver to correct the velocity and apply Baumgarte stabilization
    fn solve_with_prepass(&mut self) {
        // both solvers work in a similar way, and can share a lot of calculations
        // the most expensive is by far the inversion of the K matrix, which is luckily common to both
        let inv_mass_matrix = self.inv_mass_matrix();
        let j = self.j_matrix();
        let jt = j.transpose();
        let k = &j * &inv_mass_matrix * &jt;
        let cholesky = k.cholesky().unwrap();
        let inv_k = cholesky.inverse();

        // force pass
        let force = self.force_vector();
        let j_w_q2dot = &j * &inv_mass_matrix * &force;
        let j_dot_q_dot = self.j_dot_q_dot();
        let c_dot = self.c_dot_vector();
        let c = self.c_vector();
        let b = -j_w_q2dot
            - j_dot_q_dot
            - (0.0 / self.time_step) * c_dot
            - (0.0 / (self.time_step * self.time_step)) * &c;
        let lambda = &inv_k * b;
        let applied_acceleration = (&jt * &lambda) + force;

        // velocity pass
        for (i, (_, (velocity, mass))) in self
            .world
            .query::<(&mut Velocity, &Mass)>()
            .iter()
            .enumerate()
        {
            let acceleration =
                Vector2::new(applied_acceleration[i * 2], applied_acceleration[i * 2 + 1])
                    * mass.inv_mass;
            // euler integration
            velocity.0 += acceleration * self.time_step;
        }

        // this velocity vector tends to violate the constraints
        let q_dot = self.q_dot_vector();

        let b = -j * q_dot - (0.0 / self.time_step) * c;
        let lambda = inv_k * b;
        let applied_momentum = jt * &lambda;

        // correct the velocity and integrate position
        for (i, (_, (pos, velocity, mass))) in self
            .world
            .query::<(&mut Position, &mut Velocity, &Mass)>()
            .iter()
            .enumerate()
        {
            //let acceleration = Vector2::new(applied_acceleration[i * 2], applied_acceleration[i * 2 + 1]) * body.inv_mass;
            let momentum = Vector2::new(applied_momentum[i * 2], applied_momentum[i * 2 + 1]);
            velocity.0 += momentum * mass.inv_mass;
            let acceleration =
                Vector2::new(applied_acceleration[i * 2], applied_acceleration[i * 2 + 1])
                    * mass.inv_mass;
            // euler integration
            pos.actual +=
                velocity.0 * self.time_step + 0.5 * acceleration * self.time_step * self.time_step;
            // I don't have any clue why 2nd order taylor expansion is **less** accurate than 1st order here
            // maybe because the 1st order solver already provide a better approximation of the velocity
        }
    }

    /// this new attempt change when order are applied
    /// the "quality" of the solver can be measured by "how much the c constraint is far from 0"
    /// Baugmarte stabilization is the reason why there are energy losses, so this attempt try to minimize it usage (before implementation of soft constraint)
    /// first we make the velocity valid is this position, without applying any force
    /// then we apply forces at this location and update the velocity
    /// and we integrate the position
    ///
    /// Taking a step back, wasn't bad, but was poorly set up
    /// In order to get the best accuracy, the new position need to validate constraints
    /// that mean the velocity need to be in the right "direction"
    fn hybrid_v2(&mut self) {
        // both solvers work in a similar way, and can share a lot of calculations
        // the most expensive is by far the inversion of the K matrix, which is luckily common to both
        // the J matrix only depends on the position, so it's common to both because position is updated at the end
        let inv_mass_matrix = self.inv_mass_matrix();
        let j = self.j_matrix();
        let jt = j.transpose();
        let k = &j * &inv_mass_matrix * &jt;
        let cholesky = k.cholesky().unwrap();
        let inv_k = cholesky.inverse();
        let c = self.c_vector();

        // first, make velocity valid in this position
        let q_dot = self.q_dot_vector();

        let b = -&j * q_dot - (0.0 / self.time_step) * &c; //no Baumgarte for now
        let lambda = &inv_k * b;
        let applied_momentum = &jt * &lambda;

        for (i, (_, (velocity, mass))) in self
            .world
            .query::<(&mut Velocity, &Mass)>()
            .iter()
            .enumerate()
        {
            let momentum = Vector2::new(applied_momentum[i * 2], applied_momentum[i * 2 + 1]);
            velocity.0 += momentum * mass.inv_mass;
        }
        // now, we apply forces at this location and update the velocity
        let force = self.force_vector();
        let j_w_q2dot = &j * &inv_mass_matrix * &force;
        let j_dot_q_dot = self.j_dot_q_dot();
        let c_dot = self.c_dot_vector();

        let b = -j_w_q2dot
            - j_dot_q_dot
            - (0.0 / self.time_step) * c_dot
            - (0.0 / (self.time_step * self.time_step)) * c;
        let lambda = inv_k * b;
        let applied_force = (jt * &lambda) + force;

        //integrate velocity and position
        for (i, (_, (pos, velocity, mass))) in self
            .world
            .query::<(&mut Position, &mut Velocity, &Mass)>()
            .iter()
            .enumerate()
        {
            let acceleration =
                Vector2::new(applied_force[i * 2], applied_force[i * 2 + 1]) * mass.inv_mass;
            let temp = pos.actual;
            let old_pos = pos.last_tick;
            //Verlet integration
            pos.actual = pos.actual + pos.actual - pos.last_tick
                + acceleration * self.time_step * self.time_step;
            pos.last_tick = temp;
            velocity.0 = (pos.actual - old_pos) / (2.0 * self.time_step);
        }
    }

    /// I guessed most of this solver by playing around
    /// this is, by far, the most accurate solver, while being one of the fastest
    /// My original idea was to apply the second part of the second order to add a little extra information of acceleration
    /// turn out, I wasn't far from being successful, but I was missing a few things, where do this 1/2 applied on J_dot_q_dot comes from ?
    /// With more investigation, I found that a second order taylor expansion on "the position" gave this
    /// x(t + Dt) = x(t) + v(t) * Dt + 1/2 * a(t) * Dt^2
    /// (x(t + Dt) - x(t)) / Dt = v(t) + 1/2 * a(t) * Dt
    /// Some piece are still missing, but it looks like this solver is doing big part of the integration while working on the velocity
    /// which could explain it being so accurate
    /// My theory on the remaining energy loss, while being very low, is that the new velocity isn't really tangent to the movement
    fn hybrid_v3(&mut self) {
        let inv_mass_matrix = self.inv_mass_matrix();
        let j = self.j_matrix();
        let jt = j.transpose();
        let k = &j * &inv_mass_matrix * &jt;

        for (_, velocity) in self.world.query::<&mut Velocity>().iter() {
            // euler integration
            velocity.0 += self.gravity * self.time_step;
        }

        // this velocity vector tends to violate the constraints
        let q_dot = self.q_dot_vector();
        let j_dot_q_dot = self.j_dot_q_dot();

        let _c = self.c_vector();

        let cholesky = k.cholesky().unwrap();
        let b = -j * q_dot - j_dot_q_dot * self.time_step * 0.5;
        let lambda = cholesky.solve(&b);

        self.applied_correction = &lambda / self.time_step; //since we are working with momentum, we need to divide by the time step to get the applied force

        let applied_momentum = jt * &lambda;

        // correct the velocity
        for (i, (_, (pos, velocity, mass))) in self
            .world
            .query::<(&mut Position, &mut Velocity, &Mass)>()
            .iter()
            .enumerate()
        {
            let momentum = Vector2::new(applied_momentum[i * 2], applied_momentum[i * 2 + 1]);
            velocity.0 += momentum * mass.inv_mass;
            pos.actual += velocity.0 * self.time_step;
        }
    }

    fn hydrid_v3_cgm(&mut self) {
        let inv_mass_matrix = self.inv_mass_matrix();
        let j = self.j_matrix();
        let jt = j.transpose();
        let a = &j * &inv_mass_matrix * &jt;

        for (_, velocity) in self.world.query::<&mut Velocity>().iter() {
            // euler integration
            velocity.0 += self.gravity * self.time_step;
        }

        // this velocity vector tends to violate the constraints
        let q_dot = self.q_dot_vector();
        let j_dot_q_dot = self.j_dot_q_dot();

        let _c = self.c_vector();

        let b = -j * q_dot - j_dot_q_dot * self.time_step * 0.5;

        // conjugate gradient method here
        //let mut lambda = DVector::zeros(self.constraints.len());
        let mut lambda = &self.applied_correction * self.time_step; // it should be a nice guess, at least better than zeros
        {
            let mut r = b - &a * &lambda;
            let mut p = r.clone();
            let mut k = 0;
            loop {
                k += 1;
                let alpha = r.dot(&r) / p.dot(&(&a * &p));
                lambda += alpha * &p;
                let r_dot_r = r.dot(&r);
                r -= alpha * &a * &p;
                if r.norm() < 1e-6 { break; }
                let beta = r.dot(&r) / r_dot_r;
                p = &r + beta * &p;
            }
            println!("CGM iterations: {}", k);
        }

        self.applied_correction = &lambda / self.time_step; //since we are working with momentum, we need to divide by the time step to get the applied force

        let applied_momentum = jt * &lambda;

        // correct the velocity
        for (i, (_, (pos, velocity, mass))) in self.world.query::<(&mut Position, &mut Velocity, &Mass)>().iter().enumerate() {
            let momentum = Vector2::new(applied_momentum[i * 2], applied_momentum[i * 2 + 1]);
            velocity.0 += momentum * mass.inv_mass;
            pos.actual += velocity.0 * self.time_step;
        }
    }

    fn hybrid_v4(&mut self) {
        let inv_mass_matrix = self.inv_mass_matrix();
        let j = self.j_matrix();
        let jt = j.transpose();
        let k = &j * &inv_mass_matrix * &jt;

        for (_, velocity) in self.world.query::<&mut Velocity>().iter() {
            // euler integration
            velocity.0 += self.gravity * self.time_step;
        }

        // this velocity vector tends to violate the constraints
        let q_dot = self.q_dot_vector();
        let j_dot_q_dot = self.j_dot_q_dot();

        let scary_thing = self.compute_ddot_q_dot_plus_j_dot_q_ddot();
        let cholesky = k.cholesky().unwrap();

        let b = -j * q_dot
            - j_dot_q_dot * self.time_step * 0.5
            - (1.0 / 6.0) * self.time_step * self.time_step * scary_thing;
        let lambda = cholesky.solve(&b);
        self.applied_correction = &lambda / self.time_step;
        let applied_momentum = jt * &lambda;

        // correct the velocity
        for (i, (_, (pos, velocity, mass))) in self
            .world
            .query::<(&mut Position, &mut Velocity, &Mass)>()
            .iter()
            .enumerate()
        {
            let momentum = Vector2::new(applied_momentum[i * 2], applied_momentum[i * 2 + 1]);
            velocity.0 += momentum * mass.inv_mass;
            pos.actual += velocity.0 * self.time_step;
        }

        let _c = self.c_vector();
    }

    fn pdb(&mut self) {
        // first step, Verlet integration
        for (_, pos) in self.world.query::<&mut Position>().iter() {
            // euler integration
            let new_pos = 2.0 * pos.actual - pos.last_tick + self.gravity * (self.time_step * self.time_step);
            pos.last_tick = pos.actual;
            pos.actual = new_pos;
        }
        // only first order correction
        let inv_mass_matrix = self.inv_mass_matrix();
        let j = self.j_matrix();
        let jt = j.transpose();
        let k = &j * &inv_mass_matrix * &jt;
        let cholesky = k.cholesky().unwrap();
        let b = -self.c_vector();
        let lambda = cholesky.solve(&b);
        self.applied_correction = &lambda / (self.time_step * self.time_step);
        let applied_integrated_momentum = jt * &lambda;

        for (i, (_, (pos, vel, mass))) in self.world.query::<(&mut Position, &mut Velocity, &Mass)>().iter().enumerate() {
            let integrated_momentum = Vector2::new(applied_integrated_momentum[i * 2], applied_integrated_momentum[i * 2 + 1]);
            pos.actual += integrated_momentum * mass.inv_mass;
            vel.0 = (pos.last_tick - pos.actual) / self.time_step;
        }
        self.c_vector();
    }

    fn hybrid_v3_pbd(&mut self) {
        let inv_mass_matrix = self.inv_mass_matrix();
        let j = self.j_matrix();
        let jt = j.transpose();
        let k = &j * &inv_mass_matrix * &jt;

        for (_, velocity) in self.world.query::<&mut Velocity>().iter() {
            // euler integration
            velocity.0 += self.gravity * self.time_step;
        }

        // this velocity vector tends to violate the constraints
        let q_dot = self.q_dot_vector();
        let j_dot_q_dot = self.j_dot_q_dot();

        let _c = self.c_vector();

        let cholesky = k.cholesky().unwrap();
        let b = -j * q_dot - j_dot_q_dot * self.time_step * 0.5;
        let lambda = cholesky.solve(&b);

        self.applied_correction = &lambda / self.time_step; //since we are working with momentum, we need to divide by the time step to get the applied force

        let applied_momentum = jt * &lambda;

        // correct the velocity
        for (i, (_, (pos, velocity, mass))) in self
            .world
            .query::<(&mut Position, &mut Velocity, &Mass)>()
            .iter()
            .enumerate()
        {
            let momentum = Vector2::new(applied_momentum[i * 2], applied_momentum[i * 2 + 1]);
            velocity.0 += momentum * mass.inv_mass;
            pos.actual += velocity.0 * self.time_step;
        }

        let inv_mass_matrix = self.inv_mass_matrix();
        let j = self.j_matrix();
        let jt = j.transpose();
        let k = &j * &inv_mass_matrix * &jt;
        let cholesky = k.cholesky().unwrap();
        let b = -self.c_vector();
        let lambda = cholesky.solve(&b);
        self.applied_correction += &lambda / (self.time_step * self.time_step);
        let applied_integrated_momentum = jt * &lambda;

        for (i, (_, (pos, mass))) in self.world.query::<(&mut Position, &Mass)>().iter().enumerate() {
            let integrated_momentum = Vector2::new(applied_integrated_momentum[i * 2], applied_integrated_momentum[i * 2 + 1]);
            pos.actual += integrated_momentum * mass.inv_mass;
        }
        self.c_vector();
    }
}

#[derive(Default)]
pub struct WorldSnapshot {
    pub pos: Vec<Vector2<f32>>,
    pub links: Vec<(ConstraintWidget, f32)>,
    pub kinetic_energy: f32,
    pub potential_energy: f32,
    pub date: u32,
    pub calculation_time: Duration,
    pub violation_mean: f32,
}<|MERGE_RESOLUTION|>--- conflicted
+++ resolved
@@ -23,11 +23,7 @@
 }
 
 impl Solver {
-<<<<<<< HEAD
-    pub const LIST: [Solver; 7] = [
-=======
-    pub const LIST: [Solver; 8] = [
->>>>>>> 5d9644e8
+    pub const LIST: [Solver; 9] = [
         Solver::FirstOrder,
         Solver::SecondOrder,
         Solver::FirstOrderWithPrepass,
@@ -213,7 +209,7 @@
         self.add_constraint(AnchorConstraint {
             body: b2,
             anchor: Vector2::new(0.0, 0.5),
-            distance: (Vector2::new(1.0f32, 0.0) - Vector2::new(0.0, 0.5)).norm(),
+            distance: r2,
         });
         self.add_constraint(DistanceConstraint {
             body_a: b1,
